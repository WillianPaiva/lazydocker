<p align="center">
  <img src="https://user-images.githubusercontent.com/8456633/59972109-8e9c8480-95cc-11e9-8350-38f7f86ba76d.png">
</p>

A simple terminal UI for both docker and docker-compose, written in Go with the [gocui](https://github.com/jroimartin/gocui 'gocui') library.

[![CircleCI](https://circleci.com/gh/jesseduffield/lazydocker.svg?style=svg)](https://circleci.com/gh/jesseduffield/lazydocker) [![Go Report Card](https://goreportcard.com/badge/github.com/jesseduffield/lazydocker)](https://goreportcard.com/report/github.com/jesseduffield/lazydocker) [![GolangCI](https://golangci.com/badges/github.com/jesseduffield/lazydocker.svg)](https://golangci.com) [![GoDoc](https://godoc.org/github.com/jesseduffield/lazydocker?status.svg)](http://godoc.org/github.com/jesseduffield/lazydocker) [![GitHub tag](https://img.shields.io/github/tag/jesseduffield/lazydocker.svg)]()



![Gif](/docs/resources/demo3.gif)

[Demo](https://youtu.be/NICqQPxwJWw)

Minor rant incoming: Something's not working? Maybe a service is down. `docker-compose ps`. Yep, it's that microservice that's still buggy. No issue, I'll just restart it: `docker-compose restart`. Okay now let's try again. Oh wait the issue is still there. Hmm. `docker-compose ps`. Right so the service must have just stopped immediately after starting. I probably would have known that if I was reading the log stream, but there is a lot of clutter in there from other services. I could get the logs for just that one service with `docker compose logs --follow myservice` but that dies everytime the service dies so I'd need to run that command every time I restart the service. I could alternatively run `docker-compose up myservice` and in that terminal window if the service is down I could just `up` it again, but now I've got one service hogging a terminal window even after I no longer care about its logs. I guess when I want to reclaim the terminal realestate I can do `ctrl+P,Q`, but... wait, that's not working for some reason. Should I use ctrl+C instead? I can't remember if that closes the foreground process or kills the actual service.

What a headache!

Memorising docker commands is hard. Memorising aliases is slightly less hard. Keeping track of your containers across multiple terminal windows is near impossible. What if you had all the information you needed in one terminal window with every common command living one keypress away (and the ability to add custom commands as well). Lazydocker's goal is to make that dream a reality.

- [Requirements](https://github.com/jesseduffield/lazydocker#requirements)
- [Installation](https://github.com/jesseduffield/lazydocker#installation)
- [Usage](https://github.com/jesseduffield/lazydocker#usage)
- [Keybindings](/docs/keybindings)
- [Cool Features](https://github.com/jesseduffield/lazydocker#cool-features)
- [Contributing](https://github.com/jesseduffield/lazydocker#contributing)
- [Video Tutorial](https://youtu.be/NICqQPxwJWw)
- [Config Docs](/docs/Config.md)
- [Twitch Stream](https://www.twitch.tv/jesseduffield)
- [FAQ](https://github.com/jesseduffield/lazydocker#faq)

## Requirements

- Docker >= **1.8** (API >= **1.20**)
- Docker-Compose >= **1.23.2** (optional)

## Installation

### Homebrew

```sh
brew tap jesseduffield/lazydocker
brew install lazydocker
```

### Binary Release (Linux/OSX)

You can manually download a binary release from [the release page](https://github.com/jesseduffield/lazydocker/releases).

Automated install/update, don't forget to always verify what you're piping into bash:

```sh
curl https://raw.githubusercontent.com/jesseduffield/lazydocker/master/scripts/install_update_linux.sh | bash
```

### Go

Required Go version >= **1.8**

```sh
go get github.com/jesseduffield/lazydocker
```

<<<<<<< HEAD
### Arch Linux AUR

You can install lazydocker using your AUR package manager of choice or by running:

```sh
git clone https://aur.archlinux.org/lazydocker.git ~/lazydocker
cd ~/lazydocker
makepkg --install
```

A development version of the AUR package is also [available](https://aur.archlinux.org/lazydocker-git.git)
=======
### Docker

[![Docker Pulls](https://img.shields.io/docker/pulls/lazyteam/lazydocker.svg)](https://hub.docker.com/r/lazyteam/lazydocker)
[![Docker Stars](https://img.shields.io/docker/stars/lazyteam/lazydocker.svg)](https://hub.docker.com/r/lazyteam/lazydocker)
[![Docker Automated](https://img.shields.io/docker/cloud/automated/lazyteam/lazydocker.svg)](https://hub.docker.com/r/lazyteam/lazydocker)

1. <details><summary>Click if you have an ARM device</summary><p>

    - If you have a ARM 32 bit v6 architecture

        ```sh
        docker build -t lazyteam/lazydocker \
        --build-arg BASE_IMAGE_BUILDER=arm32v6/golang \
        --build-arg GOARCH=arm \
        --build-arg GOARM=6 \
        https://github.com/jesseduffield/lazydocker.git
        ```

    - If you have a ARM 32 bit v7 architecture

        ```sh
        docker build -t lazyteam/lazydocker \
        --build-arg BASE_IMAGE_BUILDER=arm32v7/golang \
        --build-arg GOARCH=arm \
        --build-arg GOARM=7 \
        https://github.com/jesseduffield/lazydocker.git
        ```

    - If you have a ARM 64 bit v8 architecture

        ```sh
        docker build -t lazyteam/lazydocker \
        --build-arg BASE_IMAGE_BUILDER=arm64v8/golang \
        --build-arg GOARCH=arm64 \
        https://github.com/jesseduffield/lazydocker.git
        ```

    </p></details>

1. Run the container

    ```sh
    docker run -it -v \
    /var/run/docker.sock:/var/run/docker.sock \
    -v /yourpath:/.config/jesseduffield/lazydocker \
    lazyteam/lazydocker
    ```

    - Don't forget to change `/yourpath` to an actual path you created to store lazydocker's config
    - You can also use this [docker-compose.yml](https://github.com/jesseduffield/lazydocker/blob/master/docker-compose.yml)
    - You might want to create an alias, for example:

        ```sh
        echo "alias ld='docker run -it -v /var/run/docker.sock:/var/run/docker.sock -v /yourpath/config:/.config/jesseduffield/lazydocker lazyteam/lazydocker'" >> ~/.zshrc
        ```



For development, you can build the image using:

```sh
git clone https://github.com/jesseduffield/lazydocker.git
cd lazydocker
docker build -t lazyteam/lazydocker \
    --build-arg BUILD_DATE=`date -u +"%Y-%m-%dT%H:%M:%SZ"` \
    --build-arg VCS_REF=`git rev-parse --short HEAD` \
    --build-arg VERSION=`git describe --abbrev=0 --tag` \
    .
```

If you encounter a compatibility issue with Docker bundled binary, try rebuilding
the image with the build argument `--build-arg DOCKER_VERSION="v$(docker -v | cut -d" " -f3 | rev | cut -c 2- | rev)"`
so that the bundled docker binary matches your host docker binary version.
>>>>>>> 25e87753

## Usage

Call `lazydocker` in your terminal. I personally use this a lot so I've made an alias for it like so:

```
echo "alias lzd='lazydocker'" >> ~/.zshrc
```

(you can substitute .zshrc for whatever rc file you're using)

- Basic video tutorial [here](https://youtu.be/NICqQPxwJWw).
- List of keybindings
  [here](/docs/keybindings).

## Cool features

everything is one keypress away (or one click away! Mouse support FTW):

- viewing the state of your docker or docker-compose container environment at a glance
- viewing logs for a container/service
- viewing ascii graphs of your containers' metrics so that you can not only feel but also look like a developer
- customising those graphs to measure nearly any metric you want
- attaching to a container/service
- restarting/removing/rebuilding containers/services
- viewing the ancestor layers of a given image
- pruning containers, images, or volumes that are hogging up disk space

## Contributing

There is still a lot of work to go! Please check out the [contributing guide](CONTRIBUTING.md).
For contributor discussion about things not better discussed here in the repo, join the slack channel

[![Slack](/docs/resources/slack_rgb.png)](https://join.slack.com/t/lazydocker/shared_invite/enQtNjgwMjc0Njk3MzgwLTM0NThlMTZiZmNkNWJkY2VlYWYwZmY1NWYyYWViZmE0ZTcxMWZjMTFjNTU1ZTEwMDBiNWIxZTIxYzkwNDgyY2M)

## Donate

If you would like to support the development of lazydocker, please donate

[![Donate](https://d1iczxrky3cnb2.cloudfront.net/button-medium-blue.png)](https://donorbox.org/lazydocker)

## Social

If you want to see what I (Jesse) am up to in terms of development, follow me on
[twitter](https://twitter.com/DuffieldJesse) or watch me program on
[twitch](https://www.twitch.tv/jesseduffield)

## FAQ

### How do I edit my config?
By opening lazydocker, clicking on the 'project' panel in the top left, and pressing 'o' (or 'e' if your editor is vim). See [Config Docs](/docs/Config.md)

### How do I get text to wrap in my main panel?
In the future I want to make this the default, but for now there are some CPU issues that arise with wrapping. If you want to enable wrapping, use `gui.wrapMainPanel: true`

### How do you select text?
Because we support mouse events, you will need to hold option while dragging the mouse to indicate you're trying to select text rather than click on something. Alternatively you can disable mouse events via the `gui.ignoreMouseEvents` config value

### Does this work with Windows?
Currently not unless you use WSL. Instructions for setting up docker for WSL can be found here [here](https://nickjanetakis.com/blog/setting-up-docker-for-windows-and-wsl-to-work-flawlessly)

### Why can't I see my container's logs?
By default we only show logs from the last hour, so that we're not putting too much strain on the machine. This may be why you can't see logs when you first start lazydocker. This can be overwritten in the config's `commandTemplates`

## Alternatives

- [docui](https://github.com/skanehira/docui) - Skanehira beat me to the punch on making a docker terminal UI, so definitely check out that repo as well! I think the two repos can live in harmony though: lazydocker is more about managing existing containers/services, and docui is more about creating and configuring them.
- [Portainer](https://github.com/portainer/portainer) - Portainer tries to solve the same problem but it's accessed via your browser rather than your terminal. It also supports docker swarm.<|MERGE_RESOLUTION|>--- conflicted
+++ resolved
@@ -61,7 +61,6 @@
 go get github.com/jesseduffield/lazydocker
 ```
 
-<<<<<<< HEAD
 ### Arch Linux AUR
 
 You can install lazydocker using your AUR package manager of choice or by running:
@@ -73,7 +72,7 @@
 ```
 
 A development version of the AUR package is also [available](https://aur.archlinux.org/lazydocker-git.git)
-=======
+
 ### Docker
 
 [![Docker Pulls](https://img.shields.io/docker/pulls/lazyteam/lazydocker.svg)](https://hub.docker.com/r/lazyteam/lazydocker)
@@ -147,7 +146,7 @@
 If you encounter a compatibility issue with Docker bundled binary, try rebuilding
 the image with the build argument `--build-arg DOCKER_VERSION="v$(docker -v | cut -d" " -f3 | rev | cut -c 2- | rev)"`
 so that the bundled docker binary matches your host docker binary version.
->>>>>>> 25e87753
+
 
 ## Usage
 
